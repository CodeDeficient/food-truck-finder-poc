--- conflicted
+++ resolved
@@ -15,18 +15,10 @@
     "incremental": true,
     "plugins": [{ "name": "next" }],
     "paths": {
-<<<<<<< HEAD
-      "@/*": [
-        "./*"
-      ]
-    },
-    "noEmit": true
-=======
       "@/*": ["./*"]
     },
     "downlevelIteration": true,
     "target": "es2017"
->>>>>>> ac221dab
   },
   "include": ["next-env.d.ts", "**/*.ts", "**/*.tsx", ".next/types/**/*.ts"],
   "exclude": ["node_modules"]
